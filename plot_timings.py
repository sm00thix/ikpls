--- conflicted
+++ resolved
@@ -2,11 +2,7 @@
 import pandas as pd
 import numpy as np
 from matplotlib import patches
-<<<<<<< HEAD
-
-=======
 import matplotlib.ticker as mticker
->>>>>>> 33f144a0
 
 def remove_rows_where_all_values_except_time_are_same(df):
     df = df.drop_duplicates(subset=df.columns[:-1])
@@ -77,23 +73,16 @@
     xlabel = xlabel.upper()
     # title_str = f"Time vs. {xlabel} for "
     title_str = ""
-<<<<<<< HEAD
-=======
     f = mticker.ScalarFormatter(useMathText=True)
->>>>>>> 33f144a0
     for name, value in constants_dict.items():
         if name == "n_splits":
             continue
         elif name == "n_components":
             name = "a"
         name = name.upper()
-<<<<<<< HEAD
-        title_str += f"${name}$={value}, "
-=======
         if value >= 1000:
             value = f.format_data(value)
         title_str += f"${name}={value}$, "
->>>>>>> 33f144a0
     title_str = title_str[:-2]
     ax.set_title(title_str, fontsize=10)
     # ax.legend()
@@ -282,18 +271,6 @@
 
     
     fig.supylabel("Time (s)")
-<<<<<<< HEAD
-    # axs[0, 0].twiny().set_xlabel("Time vs. N")
-    # axs[0, 1].twiny().set_xlabel("Time vs. K")
-    # axs[0, 2].twiny().set_xlabel("Time vs. A")
-    axs[3, 0].set_xlabel("$N$")
-    axs[3, 1].set_xlabel("$K$")
-    axs[3, 2].set_xlabel("$A$")
-    handles, labels = axs[0, 0].get_legend_handles_labels()
-    
-    first_legend = fig.legend(handles, labels, loc='lower center', fancybox=True, shadow=True, ncol=len(labels), prop={'size': 9})
-    ax = plt.gca().add_artist(first_legend)
-=======
     space = " "*85
     fig.supxlabel("$N$" + space + "$K$" + space + "$A$")
     # axs[0, 0].twiny().set_xlabel("Time vs. N")
@@ -304,7 +281,6 @@
     # axs[3, 2].set_xlabel("$A$")
     handles, labels = axs[0, 0].get_legend_handles_labels()
     
->>>>>>> 33f144a0
 
     rect1 = patches.Rectangle((0.04, 0.47), 0.92, 0.43, transform=fig.transFigure, linewidth=1, edgecolor='b', facecolor='none')
     rect2 = patches.Rectangle((0.04, 0.039), 0.92, 0.43, transform=fig.transFigure, linewidth=1, edgecolor='r', facecolor='none')
@@ -315,14 +291,10 @@
     rect21 = patches.Rectangle((0.045, 0.258), 0.91, 0.205, transform=fig.transFigure, linewidth=1, edgecolor='c', facecolor='none')
     rect22 = patches.Rectangle((0.045, 0.042), 0.91, 0.205, transform=fig.transFigure, linewidth=1, edgecolor='m', facecolor='none')
 
-<<<<<<< HEAD
-    plt.legend(handles=[rect1, rect2, rect11, rect12], labels=["PLS1", "PLS2", "Single Fit", "LOOCV"], loc='upper center', fancybox=True, shadow=True, ncol=2, prop={'size': 9}, bbox_to_anchor=(0.5, 0.95), bbox_transform=plt.gcf().transFigure)
-=======
     first_legend = fig.legend(handles, labels, loc='upper center', fancybox=True, shadow=True, ncol=len(labels), prop={'size': 9}, bbox_to_anchor=(0.5, 0.95), bbox_transform=plt.gcf().transFigure)
     ax = plt.gca().add_artist(first_legend)
     plt.legend(handles=[rect1, rect2, rect11, rect12], labels=["PLS1", "PLS2", "Single Fit", "LOOCV"], loc='lower center', fancybox=True, shadow=True, ncol=2, prop={'size': 9}, bbox_to_anchor=(0.5, 0.95), bbox_transform=plt.gcf().transFigure)
 
->>>>>>> 33f144a0
 
     fig.patches.extend([rect1, rect2, rect11, rect12, rect21, rect22])
     # fig.tight_layout()

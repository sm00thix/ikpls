--- conflicted
+++ resolved
@@ -714,15 +714,9 @@
         -----
         This method is used to perform cross-validation on the PLS model with different data splits and evaluate its performance using user-defined metrics.
         """
-<<<<<<< HEAD
-        X = jnp.asarray(X)
-        Y = jnp.asarray(Y)
-        cv_splits = jnp.asarray(cv_splits)
-=======
         X = jnp.asarray(X, dtype=jnp.float64) # Ensure float64 for reliable results
         Y = jnp.asarray(Y, dtype=jnp.float64) # Ensure float64 for reliable results
         cv_splits = jnp.asarray(cv_splits, dtype=jnp.int64)
->>>>>>> 530f0333
         metric_value_lists = [[] for _ in metric_names]
         unique_splits = jnp.unique(cv_splits)
         for split in tqdm(unique_splits, disable=not show_progress):
@@ -831,11 +825,6 @@
         -----
         This method updates the lists of metric values for each metric and fold during cross-validation.
         """
-<<<<<<< HEAD
-        # for j, m in enumerate(metric_values):
-        # metric_value_lists[j].append(m)
-=======
->>>>>>> 530f0333
         if len(metric_names) == 1:
             metric_value_lists[0].append(metric_values)
         else:

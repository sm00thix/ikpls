[tool.poetry]
name = "ikpls"
<<<<<<< HEAD
version = "0.1.4"
=======
version = "0.1.3"
>>>>>>> 530f0333
description = ""
authors = ["Sm00thix <oleemail@icloud.com>"]
license = "Apache-2.0"
readme = "README.md"
repository = "https://github.com/Sm00thix/IKPLS"

[tool.poetry.dependencies]
python = ">=3.9, <3.13"
numpy = "^1.26.1"
jax = "^0.4.19"
jaxlib = "^0.4.19"
scikit-learn = "^1.3.2"
tqdm = "^4.66.1"

[build-system]
requires = ["poetry-core"]
build-backend = "poetry.core.masonry.api"<|MERGE_RESOLUTION|>--- conflicted
+++ resolved
@@ -1,10 +1,6 @@
 [tool.poetry]
 name = "ikpls"
-<<<<<<< HEAD
 version = "0.1.4"
-=======
-version = "0.1.3"
->>>>>>> 530f0333
 description = ""
 authors = ["Sm00thix <oleemail@icloud.com>"]
 license = "Apache-2.0"
@@ -16,9 +12,10 @@
 numpy = "^1.26.1"
 jax = "^0.4.19"
 jaxlib = "^0.4.19"
+jaxlib = "^0.4.19"
 scikit-learn = "^1.3.2"
 tqdm = "^4.66.1"
 
 [build-system]
 requires = ["poetry-core"]
-build-backend = "poetry.core.masonry.api"+build-backend = "poetry.core.masonry.api"

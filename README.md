--- conflicted
+++ resolved
@@ -1,3 +1,15 @@
+# Improved Kernel PLS
+Fast CPU, GPU, and TPU Python implementations of Improved Kernel PLS Algorithm #1 and Algorithm #2 by Dayal and MacGregor[^1]. Improved Kernel PLS has been shown to be both fast[^2] and numerically stable[^3].
+The CPU implementations are made using NumPy[^4] and subclass BaseEstimator from scikit-learn[^5] allowing integration into scikit-learn's ecosystem of machine learning algorithms and pipelines. For example, the CPU implementations can be used with scikit-learn's [`cross_validate`](https://scikit-learn.org/stable/modules/generated/sklearn.model_selection.cross_validate.html).
+The GPU and TPU implementations are made using Google's JAX[^6]. While allowing CPU, GPU, and TPU execution, automatic differentiation is also supported by JAX. This implies that the JAX implementations can be used together with deep learning approaches as the PLS fit is differentiable.
+
+[^1]: [Dayal, B. S., & MacGregor, J. F. (1997). Improved PLS algorithms. Journal of Chemometrics: A Journal of the Chemometrics Society, 11(1), 73-85.](https://doi.org/10.1002/(SICI)1099-128X(199701)11:1%3C73::AID-CEM435%3E3.0.CO;2-%23)
+[^2]: [Alin, A. (2009). Comparison of PLS algorithms when number of objects is much larger than number of variables. Statistical papers, 50, 711-720.](https://link.springer.com/content/pdf/10.1007/s00362-009-0251-7.pdf)
+[^3]: [Andersson, M. (2009). A comparison of nine PLS1 algorithms. Journal of Chemometrics: A Journal of the Chemometrics Society, 23(10), 518-529.](https://analyticalsciencejournals.onlinelibrary.wiley.com/doi/pdf/10.1002/cem.1248?)
+[^4]: [NumPy.](https://numpy.org/)
+[^5]: [scikit-learn.](https://scikit-learn.org/stable/)
+[^6]: [JAX.](https://jax.readthedocs.io/en/latest/)
+
 # Improved Kernel PLS
 Fast CPU, GPU, and TPU Python implementations of Improved Kernel PLS Algorithm #1 and Algorithm #2 by Dayal and MacGregor[^1]. Improved Kernel PLS has been shown to be both fast[^2] and numerically stable[^3].
 The CPU implementations are made using NumPy[^4] and subclass BaseEstimator from scikit-learn[^5] allowing integration into scikit-learn's ecosystem of machine learning algorithms and pipelines. For example, the CPU implementations can be used with scikit-learn's [`cross_validate`](https://scikit-learn.org/stable/modules/generated/sklearn.model_selection.cross_validate.html).
@@ -13,16 +25,12 @@
 
 ## Pre-requisites
 The JAX implementations support running on both CPU, GPU, and TPU. To use the GPU or TPU, follow the instructions from the [JAX Installation Guide](https://jax.readthedocs.io/en/latest/installation.html).
+The JAX implementations support running on both CPU, GPU, and TPU. To use the GPU or TPU, follow the instructions from the [JAX Installation Guide](https://jax.readthedocs.io/en/latest/installation.html).
 To ensure that JAX implementations use Float64, set the environment variable JAX_ENABLE_X64=True as per the [Current Gotchas](https://github.com/google/jax#current-gotchas).
 
 ## Installation
-<<<<<<< HEAD
 * Install the package for Python3 using the following command:  
 ``$ pip3 install ikpls``
-=======
-* Install the package for Python3 using the following command:
-`$ pip3 install ikpls`
->>>>>>> 530f0333
 * Now you can import the NumPy and JAX implementations with:
 ```python
 from ikpls.numpy_ikpls import PLS as NpPLS
@@ -63,18 +71,9 @@
 ```
 
 ## Examples
-<<<<<<< HEAD
 In [examples](https://github.com/Sm00thix/IKPLS/tree/main/examples) you will find:
 * [Example](https://github.com/Sm00thix/IKPLS/tree/main/examples/fit_predict_numpy.py) of fitting and predicting with the NumPy implementations.
 * [Example](https://github.com/Sm00thix/IKPLS/tree/main/examples/fit_predict_jax.py) of fitting and predicting with the JAX implementations.
 * [Example](https://github.com/Sm00thix/IKPLS/tree/main/examples/cross_val_numpy.py) of cross validating with the NumPy implementations.
 * [Example](https://github.com/Sm00thix/IKPLS/tree/main/examples/cross_val_jax.py) of cross validating with the JAX implementations.
-* [Example](https://github.com/Sm00thix/IKPLS/tree/main/examples/gradient_jax.py) of computing the gradient of a preprocessing filter with respect to the RMSE between the target value and the value predicted by PLS after fitting.
-=======
-In [examples](examples/) you will find:
-* [Example](examples/fit_predict_numpy.py) of fitting and predicting with the NumPy implementations.
-* [Example](examples/fit_predict_jax.py) of fitting and predicting with the JAX implementations.
-* [Example](examples/cross_val_numpy.py) of cross validating with the NumPy implementations.
-* [Example](examples/cross_val_jax.py) of cross validating with the JAX implementations.
-* [Example](examples/gradient_jax.py) of computing the gradient of a preprocessing filter with respect to the RMSE between the target value and the value predicted by PLS after fitting.
->>>>>>> 530f0333
+* [Example](https://github.com/Sm00thix/IKPLS/tree/main/examples/gradient_jax.py) of computing the gradient of a preprocessing filter with respect to the RMSE between the target value and the value predicted by PLS after fitting.